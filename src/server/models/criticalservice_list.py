#
# MIT License
#
#  (C) Copyright 2025 Hewlett Packard Enterprise Development LP
#
# Permission is hereby granted, free of charge, to any person obtaining a
# copy of this software and associated documentation files (the "Software"),
# to deal in the Software without restriction, including without limitation
# the rights to use, copy, modify, merge, publish, distribute, sublicense,
# and/or sell copies of the Software, and to permit persons to whom the
# Software is furnished to do so, subject to the following conditions:
#
# The above copyright notice and this permission notice shall be included
# in all copies or substantial portions of the Software.
#
# THE SOFTWARE IS PROVIDED "AS IS", WITHOUT WARRANTY OF ANY KIND, EXPRESS OR
# IMPLIED, INCLUDING BUT NOT LIMITED TO THE WARRANTIES OF MERCHANTABILITY,
# FITNESS FOR A PARTICULAR PURPOSE AND NONINFRINGEMENT. IN NO EVENT SHALL
# THE AUTHORS OR COPYRIGHT HOLDERS BE LIABLE FOR ANY CLAIM, DAMAGES OR
# OTHER LIABILITY, WHETHER IN AN ACTION OF CONTRACT, TORT OR OTHERWISE,
# ARISING FROM, OUT OF OR IN CONNECTION WITH THE SOFTWARE OR THE USE OR
# OTHER DEALINGS IN THE SOFTWARE.
#

"""
Model to fetch and format critical services from a Kubernetes ConfigMap.
"""

from flask import current_app as app
from src.server.resources.critical_services import CriticalServiceHelper
from src.server.resources.error_print import pretty_print_error
from src.server.resources.rrs_logging import get_log_id

CM_NAME = "rrs-mon-static"
CM_NAMESPACE = "rack-resiliency"
CM_KEY = "critical-service-config.json"


class CriticalServicesLister:
    """Class to fetch and format critical services grouped by namespace."""

<<<<<<< HEAD
    Returns:
        dict: A structured dictionary grouped by namespaces.
    """
    log_id = get_log_id()  # Generate a unique log ID
    result: dict[str, dict] = {"namespace": {}}
    if "error" in services:
        app.logger.warning(f"[{log_id}] Could not critical services.")
        return services
=======
    @staticmethod
    def _get_critical_services(services: dict) -> dict:
        """
        Fetch and format critical services grouped by namespace.
>>>>>>> 88bdd72f

        Args:
            services (dict): A dictionary of services with their metadata.

        Returns:
            dict: A structured dictionary grouped by namespaces.
        """
        log_id = get_log_id()  # Generate a unique log ID
        result = {"namespace": {}}
        if "error" in services:
            app.logger.warning(f"[{log_id}] Could not fetch critical services.")
            return services

        try:
            app.logger.info(f"[{log_id}] Starting to fetch and format critical services.")

            for name, details in services.items():
                namespace = details.get("namespace", "unknown")
                service_type = details.get("type", "unknown")

                if namespace not in result["namespace"]:
                    result["namespace"][namespace] = []

                result["namespace"][namespace].append({"name": name, "type": service_type})

            app.logger.info(
                f"[{log_id}] Successfully fetched and formatted critical services."
            )

        except (KeyError, TypeError, ValueError) as exc:
            app.logger.error(
                f"[{log_id}] Error occurred while processing services: {pretty_print_error(exc)}"
            )
            return {"error": str(pretty_print_error(exc))}

        return result

    @staticmethod
    def get_critical_service_list():
        """
        Fetch critical services from the ConfigMap and return as a JSON response.

        Returns:
            Flask Response: JSON response containing critical services or an error message.
        """
        log_id = get_log_id()  # Generate a unique log ID
        try:
            app.logger.info(f"[{log_id}] Fetching critical services from ConfigMap.")

            config_data = CriticalServiceHelper.get_configmap(CM_NAME, CM_NAMESPACE, CM_KEY)
            services = config_data.get("critical-services", {})

            return {"critical-services": CriticalServicesLister._get_critical_services(services)}

        except (KeyError, TypeError, ValueError) as exc:
            app.logger.error(
                f"[{log_id}] Error while fetching critical services from ConfigMap: {pretty_print_error(exc)}"
            )
            return {"error": str(pretty_print_error(exc))}, 500<|MERGE_RESOLUTION|>--- conflicted
+++ resolved
@@ -39,21 +39,10 @@
 class CriticalServicesLister:
     """Class to fetch and format critical services grouped by namespace."""
 
-<<<<<<< HEAD
-    Returns:
-        dict: A structured dictionary grouped by namespaces.
-    """
-    log_id = get_log_id()  # Generate a unique log ID
-    result: dict[str, dict] = {"namespace": {}}
-    if "error" in services:
-        app.logger.warning(f"[{log_id}] Could not critical services.")
-        return services
-=======
     @staticmethod
     def _get_critical_services(services: dict) -> dict:
         """
         Fetch and format critical services grouped by namespace.
->>>>>>> 88bdd72f
 
         Args:
             services (dict): A dictionary of services with their metadata.
